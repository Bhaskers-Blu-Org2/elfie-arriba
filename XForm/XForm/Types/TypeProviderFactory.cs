--- conflicted
+++ resolved
@@ -90,18 +90,9 @@
             // Wrap with a NullableWriter to handle null persistence
             writer = new NullableWriter(streamProvider, columnPath, writer);
 
-<<<<<<< HEAD
-            // Wrap with an EnumWriter to write as an EnumColumn while possible (*for types worth compressing*)
-            // NOTE: Use EnumColumn for bool because nullable bool is much better as one byte than two.
-            if (columnType != typeof(byte) && columnType != typeof(sbyte) && columnType != typeof(ushort) && columnType != typeof(short))
-            {
-                writer = new EnumWriter(streamProvider, columnPath, columnType, writer);
-            }
-=======
             // Wrap with an EnumWriter to write as an EnumColumn while possible.
             // Try for *all types* [even bool, byte, ushort] because Enum columns can roll nulls into the column itself and accelerate groupBy
             writer = new EnumWriter(streamProvider, columnPath, columnType, writer);
->>>>>>> e57ed847
 
             return writer;
         }
