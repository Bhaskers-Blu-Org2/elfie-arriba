// Copyright (c) Microsoft. All rights reserved.
// Licensed under the MIT license. See LICENSE file in the project root for full license information.

using System;

using Microsoft.CodeAnalysis.Elfie.Model.Strings;

using XForm.Data;
using XForm.IO;
using XForm.Query;
using XForm.IO;

namespace XForm.Types.Comparers
{
    /// <summary>
    ///  IXArrayComparer for String8[].
    ///  NOT GENERATED; CompareBlock is customized.
    /// </summary>
    internal class String8Comparer : IXArrayComparer, IXArrayTextComparer, IXArrayComparer<String8>
    {
        internal static ComparerExtensions.WhereSingle<String8> s_WhereSingleNative = null;
        internal static ComparerExtensions.Where<String8> s_WhereNative = null;

        public delegate int IndexOfAll(byte[] text, int textIndex, int textLength, byte[] value, int valueIndex, int valueLength, bool ignoreCase, int[] resultArray);
        internal static IndexOfAll s_IndexOfAllNative = null;

        internal int[] _indicesBuffer;

        public void GetHashCodes(XArray xarray, int[] hashes)
        {
            if (hashes.Length < xarray.Count) throw new ArgumentOutOfRangeException("hashes.Length");
            String8[] array = (String8[])xarray.Array;

            for (int i = 0; i < xarray.Count; ++i)
            {
                int index = xarray.Index(i);
                if (xarray.IsNull == null || xarray.IsNull[index] == false)
                {
                    hashes[i] = (hashes[i] << 5) - hashes[i] + unchecked((int)Hashing.Hash(array[xarray.Index(i)], 0));
                }
            }
        }

        public int GetHashCode(String8 value)
        {
            return unchecked((int)Hashing.Hash(value, 0));
        }

        public void WhereEqual(XArray left, XArray right, BitVector vector)
        {
            String8[] leftArray = (String8[])left.Array;
            String8[] rightArray = (String8[])right.Array;

            // Check how the XArrays are configured and run the fastest loop possible for the configuration.
            if (left.Selector.Indices != null || right.Selector.Indices != null)
            {
                // Slow Path: Look up indices on both sides. ~55ms for 16M
                for (int i = 0; i < left.Count; ++i)
                {
                    if (leftArray[left.Index(i)].CompareTo(rightArray[right.Index(i)]) == 0) vector.Set(i);
                }
            }
            else if (!right.Selector.IsSingleValue)
            {
                // Faster Path: Compare contiguous arrays. ~20ms for 16M
                if (s_WhereNative != null)
                {
                    s_WhereNative(leftArray, left.Selector.StartIndexInclusive, (byte)CompareOperator.Equal, rightArray, right.Selector.StartIndexInclusive, left.Selector.Count, (byte)BooleanOperator.Or, vector.Array, 0);
                }
                else
                {
                    int zeroOffset = left.Selector.StartIndexInclusive;
                    int leftIndexToRightIndex = right.Selector.StartIndexInclusive - left.Selector.StartIndexInclusive;
                    for (int i = left.Selector.StartIndexInclusive; i < left.Selector.EndIndexExclusive; ++i)
                    {
                        if (leftArray[i].CompareTo(rightArray[i + leftIndexToRightIndex]) == 0) vector.Set(i - zeroOffset);
                    }
                }
            }
            else if (!left.Selector.IsSingleValue)
            {
                // Fastest Path: Contiguous Array to constant. ~15ms for 16M
                int zeroOffset = left.Selector.StartIndexInclusive;
                String8 rightValue = rightArray[0];

                if (s_WhereSingleNative != null)
                {
                    s_WhereSingleNative(leftArray, left.Selector.StartIndexInclusive, left.Selector.Count, (byte)CompareOperator.Equal, rightValue, (byte)BooleanOperator.Or, vector.Array, 0);
                }
                else
                {
                    String8 first = leftArray[left.Selector.StartIndexInclusive];
                    String8 last = leftArray[left.Selector.EndIndexExclusive - 1];
                    if (first.Array == last.Array && first.Index < last.Index)
                    {
                        WhereBlock(left, rightValue, false, CompareOperator.Equal, vector);
                    }
                    else
                    {
                        for (int i = left.Selector.StartIndexInclusive; i < left.Selector.EndIndexExclusive; ++i)
                        {
                            if (leftArray[i].CompareTo(rightValue) == 0) vector.Set(i - zeroOffset);
                        }
                    }
                }
            }
            else
            {
                // Single Static comparison. ~0.7ms for 16M [called every 10,240 rows]
                if (leftArray[left.Selector.StartIndexInclusive].CompareTo(rightArray[right.Selector.StartIndexInclusive]) == 0)
                {
                    vector.All(left.Count);
                }
            }

            // Remove nulls from matches
            BoolComparer.AndNotNull(left, vector);
            BoolComparer.AndNotNull(right, vector);
        }

        public bool WhereEqual(String8 left, String8 right)
        {
            return left.CompareTo(right) == 0;
        }

        public void WhereNotEqual(XArray left, XArray right, BitVector vector)
        {
            String8[] leftArray = (String8[])left.Array;
            String8[] rightArray = (String8[])right.Array;

            // Check how the XArrays are configured and run the fastest loop possible for the configuration.
            if (left.Selector.Indices != null || right.Selector.Indices != null)
            {
                // Slow Path: Look up indices on both sides. ~55ms for 16M
                for (int i = 0; i < left.Count; ++i)
                {
                    if (leftArray[left.Index(i)].CompareTo(rightArray[right.Index(i)]) != 0) vector.Set(i);
                }
            }
            else if (!right.Selector.IsSingleValue)
            {
                // Faster Path: Compare contiguous arrays. ~20ms for 16M
                if (s_WhereNative != null)
                {
                    s_WhereNative(leftArray, left.Selector.StartIndexInclusive, (byte)CompareOperator.NotEqual, rightArray, right.Selector.StartIndexInclusive, left.Selector.Count, (byte)BooleanOperator.Or, vector.Array, 0);
                }
                else
                {
                    int zeroOffset = left.Selector.StartIndexInclusive;
                    int leftIndexToRightIndex = right.Selector.StartIndexInclusive - left.Selector.StartIndexInclusive;
                    for (int i = left.Selector.StartIndexInclusive; i < left.Selector.EndIndexExclusive; ++i)
                    {
                        if (leftArray[i].CompareTo(rightArray[i + leftIndexToRightIndex]) != 0) vector.Set(i - zeroOffset);
                    }
                }
            }
            else if (!left.Selector.IsSingleValue)
            {
                // Fastest Path: Contiguous Array to constant. ~15ms for 16M
                int zeroOffset = left.Selector.StartIndexInclusive;
                String8 rightValue = rightArray[0];

                if (s_WhereSingleNative != null)
                {
                    s_WhereSingleNative(leftArray, left.Selector.StartIndexInclusive, left.Selector.Count, (byte)CompareOperator.NotEqual, rightValue, (byte)BooleanOperator.Or, vector.Array, 0);
                }
                else
                {
                    for (int i = left.Selector.StartIndexInclusive; i < left.Selector.EndIndexExclusive; ++i)
                    {
                        if (leftArray[i].CompareTo(rightValue) != 0) vector.Set(i - zeroOffset);
                    }
                }
            }
            else
            {
                // Single Static comparison. ~0.7ms for 16M [called every 10,240 rows]
                if (leftArray[left.Selector.StartIndexInclusive].CompareTo(rightArray[right.Selector.StartIndexInclusive]) != 0)
                {
                    vector.All(left.Count);
                }
            }

            // Remove nulls from matches
            BoolComparer.AndNotNull(left, vector);
            BoolComparer.AndNotNull(right, vector);
        }

        public bool WhereNotEqual(String8 left, String8 right)
        {
            return left.CompareTo(right) != 0;
        }

        public void WhereLessThan(XArray left, XArray right, BitVector vector)
        {
            String8[] leftArray = (String8[])left.Array;
            String8[] rightArray = (String8[])right.Array;

            // Check how the XArrays are configured and run the fastest loop possible for the configuration.
            if (left.Selector.Indices != null || right.Selector.Indices != null)
            {
                // Slow Path: Look up indices on both sides. ~55ms for 16M
                for (int i = 0; i < left.Count; ++i)
                {
                    if (leftArray[left.Index(i)].CompareTo(rightArray[right.Index(i)]) < 0) vector.Set(i);
                }
            }
            else if (!right.Selector.IsSingleValue)
            {
                // Faster Path: Compare contiguous arrays. ~20ms for 16M
                if (s_WhereNative != null)
                {
                    s_WhereNative(leftArray, left.Selector.StartIndexInclusive, (byte)CompareOperator.LessThan, rightArray, right.Selector.StartIndexInclusive, left.Selector.Count, (byte)BooleanOperator.Or, vector.Array, 0);
                }
                else
                {
                    int zeroOffset = left.Selector.StartIndexInclusive;
                    int leftIndexToRightIndex = right.Selector.StartIndexInclusive - left.Selector.StartIndexInclusive;
                    for (int i = left.Selector.StartIndexInclusive; i < left.Selector.EndIndexExclusive; ++i)
                    {
                        if (leftArray[i].CompareTo(rightArray[i + leftIndexToRightIndex]) < 0) vector.Set(i - zeroOffset);
                    }
                }
            }
            else if (!left.Selector.IsSingleValue)
            {
                // Fastest Path: Contiguous Array to constant. ~15ms for 16M
                int zeroOffset = left.Selector.StartIndexInclusive;
                String8 rightValue = rightArray[0];

                if (s_WhereSingleNative != null)
                {
                    s_WhereSingleNative(leftArray, left.Selector.StartIndexInclusive, left.Selector.Count, (byte)CompareOperator.LessThan, rightValue, (byte)BooleanOperator.Or, vector.Array, 0);
                }
                else
                {
                    for (int i = left.Selector.StartIndexInclusive; i < left.Selector.EndIndexExclusive; ++i)
                    {
                        if (leftArray[i].CompareTo(rightValue) < 0) vector.Set(i - zeroOffset);
                    }
                }
            }
            else
            {
                // Single Static comparison. ~0.7ms for 16M [called every 10,240 rows]
                if (leftArray[left.Selector.StartIndexInclusive].CompareTo(rightArray[right.Selector.StartIndexInclusive]) < 0)
                {
                    vector.All(left.Count);
                }
            }

            // Remove nulls from matches
            BoolComparer.AndNotNull(left, vector);
            BoolComparer.AndNotNull(right, vector);
        }

        public bool WhereLessThan(String8 left, String8 right)
        {
            return left.CompareTo(right) < 0;
        }

        public void WhereLessThanOrEqual(XArray left, XArray right, BitVector vector)
        {
            String8[] leftArray = (String8[])left.Array;
            String8[] rightArray = (String8[])right.Array;

            // Check how the XArrays are configured and run the fastest loop possible for the configuration.
            if (left.Selector.Indices != null || right.Selector.Indices != null)
            {
                // Slow Path: Look up indices on both sides. ~55ms for 16M
                for (int i = 0; i < left.Count; ++i)
                {
                    if (leftArray[left.Index(i)].CompareTo(rightArray[right.Index(i)]) <= 0) vector.Set(i);
                }
            }
            else if (!right.Selector.IsSingleValue)
            {
                // Faster Path: Compare contiguous arrays. ~20ms for 16M
                if (s_WhereNative != null)
                {
                    s_WhereNative(leftArray, left.Selector.StartIndexInclusive, (byte)CompareOperator.LessThanOrEqual, rightArray, right.Selector.StartIndexInclusive, left.Selector.Count, (byte)BooleanOperator.Or, vector.Array, 0);
                }
                else
                {
                    int zeroOffset = left.Selector.StartIndexInclusive;
                    int leftIndexToRightIndex = right.Selector.StartIndexInclusive - left.Selector.StartIndexInclusive;
                    for (int i = left.Selector.StartIndexInclusive; i < left.Selector.EndIndexExclusive; ++i)
                    {
                        if (leftArray[i].CompareTo(rightArray[i + leftIndexToRightIndex]) <= 0) vector.Set(i - zeroOffset);
                    }
                }
            }
            else if (!left.Selector.IsSingleValue)
            {
                // Fastest Path: Contiguous Array to constant. ~15ms for 16M
                int zeroOffset = left.Selector.StartIndexInclusive;
                String8 rightValue = rightArray[0];

                if (s_WhereSingleNative != null)
                {
                    s_WhereSingleNative(leftArray, left.Selector.StartIndexInclusive, left.Selector.Count, (byte)CompareOperator.LessThanOrEqual, rightValue, (byte)BooleanOperator.Or, vector.Array, 0);
                }
                else
                {
                    for (int i = left.Selector.StartIndexInclusive; i < left.Selector.EndIndexExclusive; ++i)
                    {
                        if (leftArray[i].CompareTo(rightValue) <= 0) vector.Set(i - zeroOffset);
                    }
                }
            }
            else
            {
                // Single Static comparison. ~0.7ms for 16M [called every 10,240 rows]
                if (leftArray[left.Selector.StartIndexInclusive].CompareTo(rightArray[right.Selector.StartIndexInclusive]) <= 0)
                {
                    vector.All(left.Count);
                }
            }

            // Remove nulls from matches
            BoolComparer.AndNotNull(left, vector);
            BoolComparer.AndNotNull(right, vector);
        }

        public bool WhereLessThanOrEqual(String8 left, String8 right)
        {
            return left.CompareTo(right) <= 0;
        }

        public void WhereGreaterThan(XArray left, XArray right, BitVector vector)
        {
            String8[] leftArray = (String8[])left.Array;
            String8[] rightArray = (String8[])right.Array;

            // Check how the XArrays are configured and run the fastest loop possible for the configuration.
            if (left.Selector.Indices != null || right.Selector.Indices != null)
            {
                // Slow Path: Look up indices on both sides. ~55ms for 16M
                for (int i = 0; i < left.Count; ++i)
                {
                    if (leftArray[left.Index(i)].CompareTo(rightArray[right.Index(i)]) > 0) vector.Set(i);
                }
            }
            else if (!right.Selector.IsSingleValue)
            {
                // Faster Path: Compare contiguous arrays. ~20ms for 16M
                if (s_WhereNative != null)
                {
                    s_WhereNative(leftArray, left.Selector.StartIndexInclusive, (byte)CompareOperator.GreaterThan, rightArray, right.Selector.StartIndexInclusive, left.Selector.Count, (byte)BooleanOperator.Or, vector.Array, 0);
                }
                else
                {
                    int zeroOffset = left.Selector.StartIndexInclusive;
                    int leftIndexToRightIndex = right.Selector.StartIndexInclusive - left.Selector.StartIndexInclusive;
                    for (int i = left.Selector.StartIndexInclusive; i < left.Selector.EndIndexExclusive; ++i)
                    {
                        if (leftArray[i].CompareTo(rightArray[i + leftIndexToRightIndex]) > 0) vector.Set(i - zeroOffset);
                    }
                }
            }
            else if (!left.Selector.IsSingleValue)
            {
                // Fastest Path: Contiguous Array to constant. ~15ms for 16M
                int zeroOffset = left.Selector.StartIndexInclusive;
                String8 rightValue = rightArray[0];

                if (s_WhereSingleNative != null)
                {
                    s_WhereSingleNative(leftArray, left.Selector.StartIndexInclusive, left.Selector.Count, (byte)CompareOperator.GreaterThan, rightValue, (byte)BooleanOperator.Or, vector.Array, 0);
                }
                else
                {
                    for (int i = left.Selector.StartIndexInclusive; i < left.Selector.EndIndexExclusive; ++i)
                    {
                        if (leftArray[i].CompareTo(rightValue) > 0) vector.Set(i - zeroOffset);
                    }
                }
            }
            else
            {
                // Single Static comparison. ~0.7ms for 16M [called every 10,240 rows]
                if (leftArray[left.Selector.StartIndexInclusive].CompareTo(rightArray[right.Selector.StartIndexInclusive]) > 0)
                {
                    vector.All(left.Count);
                }
            }

            // Remove nulls from matches
            BoolComparer.AndNotNull(left, vector);
            BoolComparer.AndNotNull(right, vector);
        }

        public bool WhereGreaterThan(String8 left, String8 right)
        {
            return left.CompareTo(right) > 0;
        }

        public void WhereGreaterThanOrEqual(XArray left, XArray right, BitVector vector)
        {
            String8[] leftArray = (String8[])left.Array;
            String8[] rightArray = (String8[])right.Array;

            // Check how the XArrays are configured and run the fastest loop possible for the configuration.
            if (left.Selector.Indices != null || right.Selector.Indices != null)
            {
                // Slow Path: Look up indices on both sides. ~55ms for 16M
                for (int i = 0; i < left.Count; ++i)
                {
                    if (leftArray[left.Index(i)].CompareTo(rightArray[right.Index(i)]) >= 0) vector.Set(i);
                }
            }
            else if (!right.Selector.IsSingleValue)
            {
                // Faster Path: Compare contiguous arrays. ~20ms for 16M
                if (s_WhereNative != null)
                {
                    s_WhereNative(leftArray, left.Selector.StartIndexInclusive, (byte)CompareOperator.GreaterThanOrEqual, rightArray, right.Selector.StartIndexInclusive, left.Selector.Count, (byte)BooleanOperator.Or, vector.Array, 0);
                }
                else
                {
                    int zeroOffset = left.Selector.StartIndexInclusive;
                    int leftIndexToRightIndex = right.Selector.StartIndexInclusive - left.Selector.StartIndexInclusive;
                    for (int i = left.Selector.StartIndexInclusive; i < left.Selector.EndIndexExclusive; ++i)
                    {
                        if (leftArray[i].CompareTo(rightArray[i + leftIndexToRightIndex]) >= 0) vector.Set(i - zeroOffset);
                    }
                }
            }
            else if (!left.Selector.IsSingleValue)
            {
                // Fastest Path: Contiguous Array to constant. ~15ms for 16M
                int zeroOffset = left.Selector.StartIndexInclusive;
                String8 rightValue = rightArray[0];

                if (s_WhereSingleNative != null)
                {
                    s_WhereSingleNative(leftArray, left.Selector.StartIndexInclusive, left.Selector.Count, (byte)CompareOperator.GreaterThanOrEqual, rightValue, (byte)BooleanOperator.Or, vector.Array, 0);
                }
                else
                {
                    for (int i = left.Selector.StartIndexInclusive; i < left.Selector.EndIndexExclusive; ++i)
                    {
                        if (leftArray[i].CompareTo(rightValue) >= 0) vector.Set(i - zeroOffset);
                    }
                }
            }
            else
            {
                // Single Static comparison. ~0.7ms for 16M [called every 10,240 rows]
                if (leftArray[left.Selector.StartIndexInclusive].CompareTo(rightArray[right.Selector.StartIndexInclusive]) >= 0)
                {
                    vector.All(left.Count);
                }
            }

            // Remove nulls from matches
            BoolComparer.AndNotNull(left, vector);
            BoolComparer.AndNotNull(right, vector);
        }

        public bool WhereGreaterThanOrEqual(String8 left, String8 right)
        {
            return left.CompareTo(right) >= 0;
        }

        public void WhereContains(XArray left, XArray right, BitVector vector)
        {
            String8[] leftArray = (String8[])left.Array;
            String8[] rightArray = (String8[])right.Array;

            // Check how the XArrays are configured and run the fastest loop possible for the configuration.
            if (left.Selector.Indices != null || right.Selector.Indices != null)
            {
                // Slow Path: Look up indices on both sides. ~55ms for 16M
                for (int i = 0; i < left.Count; ++i)
                {
                    if (leftArray[left.Index(i)].IndexOf(rightArray[right.Index(i)]) != -1) vector.Set(i);
                }
            }
            else if (!right.Selector.IsSingleValue)
            {
                // Faster Path: Compare contiguous arrays. ~20ms for 16M
                if (s_WhereNative != null)
                {
                    s_WhereNative(leftArray, left.Selector.StartIndexInclusive, (byte)CompareOperator.Contains, rightArray, right.Selector.StartIndexInclusive, left.Selector.Count, (byte)BooleanOperator.Or, vector.Array, 0);
                }
                else
                {
                    int zeroOffset = left.Selector.StartIndexInclusive;
                    int leftIndexToRightIndex = right.Selector.StartIndexInclusive - left.Selector.StartIndexInclusive;
                    for (int i = left.Selector.StartIndexInclusive; i < left.Selector.EndIndexExclusive; ++i)
                    {
                        if (leftArray[i].IndexOf(rightArray[i + leftIndexToRightIndex]) != -1) vector.Set(i - zeroOffset);
                    }
                }
            }
            else if (!left.Selector.IsSingleValue)
            {
                // Fastest Path: Contiguous Array to constant. ~15ms for 16M
                int zeroOffset = left.Selector.StartIndexInclusive;
                String8 rightValue = rightArray[0];

                if (s_WhereSingleNative != null)
                {
                    s_WhereSingleNative(leftArray, left.Selector.StartIndexInclusive, left.Selector.Count, (byte)CompareOperator.Contains, rightValue, (byte)BooleanOperator.Or, vector.Array, 0);
                }
                else
                {
                    String8 first = leftArray[left.Selector.StartIndexInclusive];
                    String8 last = leftArray[left.Selector.EndIndexExclusive - 1];
                    if (first.Array == last.Array && first.Index < last.Index)
                    {
                        WhereBlock(left, rightValue, true, CompareOperator.Contains, vector);
                    }
                    else
                    {
                        for (int i = left.Selector.StartIndexInclusive; i < left.Selector.EndIndexExclusive; ++i)
                        {
                            if (leftArray[i].IndexOf(rightValue) != -1) vector.Set(i - zeroOffset);
                        }
                    }
                }
            }
            else
            {
                // Single Static comparison. ~0.7ms for 16M [called every 10,240 rows]
                if (leftArray[left.Selector.StartIndexInclusive].Contains(rightArray[right.Selector.StartIndexInclusive]) != -1)
                {
                    vector.All(left.Count);
                }
            }

            // Remove nulls from matches
            BoolComparer.AndNotNull(left, vector);
            BoolComparer.AndNotNull(right, vector);
        }

        /// <summary>
        ///  WhereContains overload to compare String8 rows as a single block, if available.
        ///  This is only available when comparing to a constant and before any other row filtering operations.
        /// </summary>
        /// <param name="left">Raw String8 byte[] and int[] for current rows</param>
        /// <param name="rightValue">Constant Value to compare to</param>
        /// <param name="vector">BitVector to record matches to</param>
        public void WhereContains(String8Raw left, String8 rightValue, BitVector vector)
        {
            if (rightValue.Length == 0) return;

            String8 all = new String8((byte[])left.Bytes.Array, 0, left.Bytes.Selector.EndIndexExclusive);
            Allocator.AllocateToSize(ref _indicesBuffer, 1024);

            int startRowIndex = left.Positions.Selector.StartIndexInclusive;
            int nextRowIndex = startRowIndex;
            int endRowIndex = left.Positions.Selector.EndIndexExclusive;

            int nextByteIndex = left.Bytes.Selector.StartIndexInclusive;
<<<<<<< HEAD
            
=======

>>>>>>> e57ed847
            int rightLength = rightValue.Length;
            int[] positions = (int[])left.Positions.Array;

            bool includesFirstString = (left.Selector.StartIndexInclusive == 0);
            int firstStringStart = (includesFirstString ? 0 : positions[left.Positions.Index(0)]);
            int positionOffset = left.Positions.Index((includesFirstString ? 0 : 1));
            int textOffset = firstStringStart - left.Bytes.Index(0);

            while (true)
            {
                // Find a batch of matches
                int countFound;
                if (s_IndexOfAllNative != null)
                {
                    countFound = s_IndexOfAllNative(all.Array, nextByteIndex, all.Length - nextByteIndex, rightValue.Array, rightValue.Index, rightValue.Length, true, _indicesBuffer);
                }
                else
                {
                    countFound = all.IndexOfAll(rightValue, nextByteIndex, true, _indicesBuffer);
                }

                // Map the indices found to rows
                int countMatched = 0;

                // If matching the very first row, look for the full match within it
                if (countFound > 0 && nextRowIndex == startRowIndex)
                {
                    if (_indicesBuffer[0] < (positions[nextRowIndex] - textOffset))
                    {
                        if (_indicesBuffer[0] + rightLength <= (positions[nextRowIndex] - textOffset))
                        {
                            vector.Set(0);
                            countMatched++;
                        }
                    }

                    nextRowIndex++;
                }

                for (; countMatched < countFound; ++countMatched)
                {
                    int indexToFind = _indicesBuffer[countMatched] + rightLength + textOffset;

                    for (; nextRowIndex < endRowIndex; ++nextRowIndex)
                    {
                        // If the next match is before this row...
                        if (indexToFind <= positions[nextRowIndex])
                        {
                            // If it's fully within the previous row, add it
                            if (indexToFind - rightLength >= positions[nextRowIndex - 1])
                            {
                                vector.Set(nextRowIndex - startRowIndex - 1);
                            }

                            // Look for the next match (in this row again)
                            break;
                        }
                    }

                    // If we're out of rows, stop
                    if (nextRowIndex == endRowIndex) break;
                }

                // If there were matches left, they must be in the last row
                if (countMatched != countFound)
                {
                    vector.Set(nextRowIndex - startRowIndex - 1);
                }

                // Find the next index to search for matches from
                if (countFound < _indicesBuffer.Length) break;
                nextByteIndex = _indicesBuffer[countFound - 1] + 1;
            }
        }

        public bool WhereContains(String8 left, String8 right)
        {
            return left.IndexOf(right) != -1;
        }

        public void WhereContainsExact(XArray left, XArray right, BitVector vector)
        {
            String8[] leftArray = (String8[])left.Array;
            String8[] rightArray = (String8[])right.Array;

            // Check how the XArrays are configured and run the fastest loop possible for the configuration.
            if (left.Selector.Indices != null || right.Selector.Indices != null)
            {
                // Slow Path: Look up indices on both sides. ~55ms for 16M
                for (int i = 0; i < left.Count; ++i)
                {
                    if (leftArray[left.Index(i)].Contains(rightArray[right.Index(i)]) != -1) vector.Set(i);
                }
            }
            else if (!right.Selector.IsSingleValue)
            {
                // Faster Path: Compare contiguous arrays. ~20ms for 16M
                if (s_WhereNative != null)
                {
                    s_WhereNative(leftArray, left.Selector.StartIndexInclusive, (byte)CompareOperator.ContainsExact, rightArray, right.Selector.StartIndexInclusive, left.Selector.Count, (byte)BooleanOperator.Or, vector.Array, 0);
                }
                else
                {
                    int zeroOffset = left.Selector.StartIndexInclusive;
                    int leftIndexToRightIndex = right.Selector.StartIndexInclusive - left.Selector.StartIndexInclusive;
                    for (int i = left.Selector.StartIndexInclusive; i < left.Selector.EndIndexExclusive; ++i)
                    {
                        if (leftArray[i].Contains(rightArray[i + leftIndexToRightIndex]) != -1) vector.Set(i - zeroOffset);
                    }
                }
            }
            else if (!left.Selector.IsSingleValue)
            {
                // Fastest Path: Contiguous Array to constant. ~15ms for 16M
                int zeroOffset = left.Selector.StartIndexInclusive;
                String8 rightValue = rightArray[0];

                if (s_WhereSingleNative != null)
                {
                    s_WhereSingleNative(leftArray, left.Selector.StartIndexInclusive, left.Selector.Count, (byte)CompareOperator.ContainsExact, rightValue, (byte)BooleanOperator.Or, vector.Array, 0);
                }
                else
                {
                    for (int i = left.Selector.StartIndexInclusive; i < left.Selector.EndIndexExclusive; ++i)
                    {
                        if (leftArray[i].Contains(rightValue) != -1) vector.Set(i - zeroOffset);
                    }
                }
            }
            else
            {
                // Single Static comparison. ~0.7ms for 16M [called every 10,240 rows]
                if (leftArray[left.Selector.StartIndexInclusive].Contains(rightArray[right.Selector.StartIndexInclusive]) != -1)
                {
                    vector.All(left.Count);
                }
            }

            // Remove nulls from matches
            BoolComparer.AndNotNull(left, vector);
            BoolComparer.AndNotNull(right, vector);
        }

        public bool WhereContainsExact(String8 left, String8 right)
        {
            return left.Contains(right) != -1;
        }

        public void WhereStartsWith(XArray left, XArray right, BitVector vector)
        {
            String8[] leftArray = (String8[])left.Array;
            String8[] rightArray = (String8[])right.Array;

            // Check how the XArrays are configured and run the fastest loop possible for the configuration.
            if (left.Selector.Indices != null || right.Selector.Indices != null)
            {
                // Slow Path: Look up indices on both sides. ~55ms for 16M
                for (int i = 0; i < left.Count; ++i)
                {
                    if (leftArray[left.Index(i)].StartsWith(rightArray[right.Index(i)], true)) vector.Set(i);
                }
            }
            else if (!right.Selector.IsSingleValue)
            {
                // Faster Path: Compare contiguous arrays. ~20ms for 16M
                if (s_WhereNative != null)
                {
                    s_WhereNative(leftArray, left.Selector.StartIndexInclusive, (byte)CompareOperator.StartsWith, rightArray, right.Selector.StartIndexInclusive, left.Selector.Count, (byte)BooleanOperator.Or, vector.Array, 0);
                }
                else
                {
                    int zeroOffset = left.Selector.StartIndexInclusive;
                    int leftIndexToRightIndex = right.Selector.StartIndexInclusive - left.Selector.StartIndexInclusive;
                    for (int i = left.Selector.StartIndexInclusive; i < left.Selector.EndIndexExclusive; ++i)
                    {
                        if (leftArray[i].StartsWith(rightArray[i + leftIndexToRightIndex], true)) vector.Set(i - zeroOffset);
                    }
                }
            }
            else if (!left.Selector.IsSingleValue)
            {
                // Fastest Path: Contiguous Array to constant. ~15ms for 16M
                int zeroOffset = left.Selector.StartIndexInclusive;
                String8 rightValue = rightArray[0];

                if (s_WhereSingleNative != null)
                {
                    s_WhereSingleNative(leftArray, left.Selector.StartIndexInclusive, left.Selector.Count, (byte)CompareOperator.StartsWith, rightValue, (byte)BooleanOperator.Or, vector.Array, 0);
                }
                else
                {
                    String8 first = leftArray[left.Selector.StartIndexInclusive];
                    String8 last = leftArray[left.Selector.EndIndexExclusive - 1];
                    if (first.Array == last.Array && first.Index < last.Index)
                    {
                        WhereBlock(left, rightValue, true, CompareOperator.StartsWith, vector);
                    }
                    else
                    {
                        for (int i = left.Selector.StartIndexInclusive; i < left.Selector.EndIndexExclusive; ++i)
                        {
                            if (leftArray[i].StartsWith(rightValue, true)) vector.Set(i - zeroOffset);
                        }
                    }
                }
            }
            else
            {
                // Single Static comparison. ~0.7ms for 16M [called every 10,240 rows]
                if (leftArray[left.Selector.StartIndexInclusive].StartsWith(rightArray[right.Selector.StartIndexInclusive], true))
                {
                    vector.All(left.Count);
                }
            }

            // Remove nulls from matches
            BoolComparer.AndNotNull(left, vector);
            BoolComparer.AndNotNull(right, vector);
        }

        public bool WhereStartsWith(String8 left, String8 right)
        {
            return left.StartsWith(right, true);
        }

        public void WhereBlock(XArray left, String8 rightValue, bool ignoreCase, CompareOperator cOp, BitVector vector)
        {
            if (rightValue.Length == 0) return;
            if (cOp != CompareOperator.Contains && cOp != CompareOperator.Equal && cOp != CompareOperator.StartsWith) throw new NotImplementedException(cOp.ToString());

            String8[] leftArray = (String8[])left.Array;
            String8 last = leftArray[left.Selector.EndIndexExclusive - 1];
            String8 all = new String8(last.Array, 0, last.Index + last.Length);
            Allocator.AllocateToSize(ref _indicesBuffer, 1024);

            int nextIndex = leftArray[left.Selector.StartIndexInclusive].Index;
            int nextRowIndex = left.Selector.StartIndexInclusive + 1;

            while (true)
            {
                // Find a batch of matches
                int countFound;
                if (s_IndexOfAllNative != null)
                {
                    countFound = s_IndexOfAllNative(all.Array, nextIndex, all.Length - nextIndex, rightValue.Array, rightValue.Index, rightValue.Length, ignoreCase, _indicesBuffer);
                }
                else
                {
                    countFound = all.IndexOfAll(rightValue, nextIndex, true, _indicesBuffer);
                }

                // Map the indices found to rows
                if (cOp == CompareOperator.Contains)
                {
                    IndicesToContainsRows(leftArray, rightValue.Length, ref nextRowIndex, left.Selector.StartIndexInclusive, left.Selector.EndIndexExclusive, countFound, vector);
                }
                else if (cOp == CompareOperator.Equal)
                {
                    IndicesToEqualsRows(leftArray, rightValue.Length, ref nextRowIndex, left.Selector.StartIndexInclusive, left.Selector.EndIndexExclusive, countFound, vector);
                }
                else // if(cOp == CompareOperator.StartsWith)
                {
                    IndicesToStartsWithRows(leftArray, rightValue.Length, ref nextRowIndex, left.Selector.StartIndexInclusive, left.Selector.EndIndexExclusive, countFound, vector);
                }

                // Find the next index to search for matches from
                if (countFound < _indicesBuffer.Length) break;
                nextIndex = _indicesBuffer[countFound - 1] + 1;
            }
        }

        private void IndicesToContainsRows(String8[] leftArray, int rightLength, ref int nextRowIndex, int startRowIndex, int endRowIndex, int countFound, BitVector vector)
        {
            // Find the row containing each match
            int countMatched = 0;
            for (; countMatched < countFound; ++countMatched)
            {
                int indexToFind = _indicesBuffer[countMatched] + rightLength;

                for (; nextRowIndex < endRowIndex; ++nextRowIndex)
                {
                    // If the next match is before this row...
                    if (indexToFind <= leftArray[nextRowIndex].Index)
                    {
                        // If it's fully within the previous row, add it
                        if (_indicesBuffer[countMatched] >= leftArray[nextRowIndex - 1].Index)
                        {
                            vector.Set(nextRowIndex - 1 - startRowIndex);
                        }

                        // Look for the next match (in this row again)
                        break;
                    }
                }

                // If we're out of rows, stop
                if (nextRowIndex == endRowIndex) break;
            }

            // If there were matches left, they must be in the last row
            if (countMatched != countFound)
            {
                vector.Set(nextRowIndex - 1 - startRowIndex);
            }
        }

        private void IndicesToEqualsRows(String8[] leftArray, int rightLength, ref int nextRowIndex, int startRowIndex, int endRowIndex, int countFound, BitVector vector)
        {
            // Find the row containing each match
            int countMatched = 0;
            for (; countMatched < countFound; ++countMatched)
            {
                int indexToFind = _indicesBuffer[countMatched] + rightLength;

                for (; nextRowIndex < endRowIndex; ++nextRowIndex)
                {
                    // If the next match is before this row...
                    if (indexToFind <= leftArray[nextRowIndex].Index)
                    {
                        // If it starts exactly on the previous row and ends exactly on this row, it's a match
                        if (_indicesBuffer[countMatched] == leftArray[nextRowIndex - 1].Index && indexToFind == leftArray[nextRowIndex].Index)
                        {
                            vector.Set(nextRowIndex - 1 - startRowIndex);
                        }

                        // Look for the next match (in this row again)
                        break;
                    }
                }

                // If we're out of rows, stop
                if (nextRowIndex == endRowIndex) break;
            }

            // If there were matches left, they must be in the last row
            if (countMatched != countFound)
            {
                if (_indicesBuffer[countMatched] == leftArray[endRowIndex - 1].Index && rightLength == leftArray[endRowIndex - 1].Length)
                {
                    vector.Set(endRowIndex - 1 - startRowIndex);
                }
            }
        }

        private void IndicesToStartsWithRows(String8[] leftArray, int rightLength, ref int nextRowIndex, int startRowIndex, int endRowIndex, int countFound, BitVector vector)
        {
            // Find the row containing each match
            int countMatched = 0;
            for (; countMatched < countFound; ++countMatched)
            {
                int indexToFind = _indicesBuffer[countMatched] + rightLength;

                for (; nextRowIndex < endRowIndex; ++nextRowIndex)
                {
                    // If the next match is before this row...
                    if (indexToFind <= leftArray[nextRowIndex].Index)
                    {
                        // If it starts exactly on the previous row, it's a match
                        if (_indicesBuffer[countMatched] == leftArray[nextRowIndex - 1].Index)
                        {
                            vector.Set(nextRowIndex - 1 - startRowIndex);
                        }

                        // Look for the next match (in this row again)
                        break;
                    }
                }

                // If we're out of rows, stop
                if (nextRowIndex == endRowIndex) break;
            }

            // If there were matches left, they must be in the last row
            if (countMatched != countFound)
            {
                if (_indicesBuffer[countMatched] == leftArray[endRowIndex - 1].Index)
                {
                    vector.Set(endRowIndex - 1 - startRowIndex);
                }
            }
        }
    }
}<|MERGE_RESOLUTION|>--- conflicted
+++ resolved
@@ -8,7 +8,6 @@
 using XForm.Data;
 using XForm.IO;
 using XForm.Query;
-using XForm.IO;
 
 namespace XForm.Types.Comparers
 {
@@ -554,11 +553,7 @@
             int endRowIndex = left.Positions.Selector.EndIndexExclusive;
 
             int nextByteIndex = left.Bytes.Selector.StartIndexInclusive;
-<<<<<<< HEAD
-            
-=======
-
->>>>>>> e57ed847
+
             int rightLength = rightValue.Length;
             int[] positions = (int[])left.Positions.Array;
 
